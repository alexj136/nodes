--- conflicted
+++ resolved
@@ -2,48 +2,6 @@
 
   import Syntax.Syntax._
 
-<<<<<<< HEAD
   object Interpreter {
-=======
-  class Channel(name: Name)
-
-  class Store(map: Map[Name, Either[Channel, Tree]]) {
-
-    def evalExp(exp: Expression): Tree = exp match {
-      case AtomLit() => Right(Atom())
-      case Head(e) => this.evalExp(e) match {
-        case Right(Atom()) => Right(Atom())
-        case Right(Cons(l, _)) => Right(l)
-        case _ => throw new RuntimeException("Type error")
-      }
-      case Tail(e) => this.evalExp(e) match {
-        case Right(Atom()) => Right(Atom())
-        case Right(Cons(_, r)) => Right(r)
-        case _ => throw new RuntimeException("Type error")
-      }
-      case ConsLit(l, r) => (this.evalExp(l), this.evalExp(r)) match {
-        case (Right(le), Right(re)) => Right(Cons(le, re))
-        case _ => throw new RuntimeException("Type error")
-      }
-      case Var(x) => this.map(x)
-    }
-
-    def doCommand(cmd: Command): Store = cmd match {
-      case Skip() => this
-      case Assign(name, exp) =>
-        new Store(this.map.updated((name, this.evalExp(exp))))
-      case Compose(cmd1, cmd2) => this.doCommand(cmd1).doCommand(cmd2)
-      case While(exp, body) =>
-        if (this.evalExp(exp) == Atom())
-          this
-        else
-          this.doCommand(Compose(body, cmd))
-      case If(exp, cmd1, cmd2) =>
-        if (this.evalExp(exp) == Atom())
-          this.doCommand(cmd2)
-        else
-          this.doCommand(cmd1)
-    }
->>>>>>> 37c804b7
   }
 }